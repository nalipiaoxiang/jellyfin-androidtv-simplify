--- conflicted
+++ resolved
@@ -31,34 +31,11 @@
 
         </FrameLayout>
 
-<<<<<<< HEAD
-=======
         <com.google.android.exoplayer2.ui.PlayerView
             android:id="@+id/exoPlayerView"
+            app:use_controller="false"
             android:layout_width="match_parent"
             android:layout_height="match_parent"
-            android:visibility="gone"
-            app:use_controller="false" />
-
-            <TextView
-                android:id="@+id/offLine_subtitleText"
-                android:layout_width="wrap_content"
-                android:layout_height="wrap_content"
-                android:layout_gravity="center_vertical|center_horizontal"
-                android:ellipsize="middle"
-                android:gravity="center"
-                android:padding="3dp"
-                android:textStyle="bold"
-                android:textColor="@color/white" />
-
-    </FrameLayout>
->>>>>>> bf79e8c3
-
-        <com.devbrackets.android.exomedia.EMVideoView
-            android:id="@+id/videoView"
-            android:layout_width="fill_parent"
-            android:layout_height="match_parent"
-            android:layout_gravity="center"
             android:visibility="gone" />
 
         <fragment
@@ -183,8 +160,8 @@
             android:layout_width="wrap_content"
             android:layout_height="wrap_content"
             android:layout_below="@+id/nextButton"
+            android:layout_alignEnd="@+id/nextButton"
             android:layout_alignStart="@+id/nextButton"
-            android:layout_alignEnd="@+id/nextButton"
             android:layout_marginTop="5sp"
             android:background="@drawable/jellyfin_button"
             android:minWidth="120sp"
@@ -202,9 +179,9 @@
 
         <LinearLayout
             android:id="@+id/rows_area"
-            android:layout_marginTop="16dp"
             android:layout_width="fill_parent"
             android:layout_height="fill_parent"
+            android:layout_marginTop="16dp"
             android:layout_gravity="start|bottom"
             android:orientation="horizontal" />
     </FrameLayout>
