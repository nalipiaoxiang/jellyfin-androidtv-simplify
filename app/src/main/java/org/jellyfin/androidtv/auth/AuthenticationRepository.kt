--- conflicted
+++ resolved
@@ -157,7 +157,6 @@
 		if (authenticated) emit(AuthenticatedState)
 		else emit(RequireSignInState)
 	}
-<<<<<<< HEAD
 
 	fun getUserImageUrl(server: Server, user: User): String? {
 		val apiClient = jellyfin.createApi(serverAddress = server.address, device = device)
@@ -167,7 +166,4 @@
 			maxHeight = ImageUtils.MAX_PRIMARY_IMAGE_HEIGHT
 		})
 	}
-}
-=======
-}
->>>>>>> ceb2f370
+}