--- conflicted
+++ resolved
@@ -1,21 +1,3 @@
-<<<<<<< HEAD
-## For more details on how to configure your build environment visit
-# http://www.gradle.org/docs/current/userguide/build_environment.html
-#
-# Specifies the JVM arguments used for the daemon process.
-# The setting is particularly useful for tweaking memory settings.
-# Default value: -Xmx1024m -XX:MaxPermSize=256m
-# org.gradle.jvmargs=-Xmx2048m -XX:MaxPermSize=512m -XX:+HeapDumpOnOutOfMemoryError -Dfile.encoding=UTF-8
-#
-# When configured, Gradle will run in incubating parallel mode.
-# This option should only be used with decoupled projects. More details, visit
-# http://www.gradle.org/docs/current/userguide/multi_project_builds.html#sec:decoupled_projects
-# org.gradle.parallel=true
-#Fri Jan 03 01:05:56 CET 2020
-=======
 org.gradle.jvmargs=-Xmx768m
-
->>>>>>> bf79e8c3
 android.enableJetifier=true
-org.gradle.jvmargs=-Xmx1024M
 android.useAndroidX=true