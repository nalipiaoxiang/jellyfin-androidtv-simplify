package tv.emby.embyatv.livetv;

import android.app.AlertDialog;
import android.app.DatePickerDialog;
import android.content.Context;
import android.content.DialogInterface;
import android.graphics.Color;
import android.graphics.Typeface;
import android.graphics.drawable.BitmapDrawable;
import android.os.AsyncTask;
import android.os.Bundle;
import android.os.Handler;
import android.view.Gravity;
import android.view.KeyEvent;
import android.view.LayoutInflater;
import android.view.View;
import android.view.ViewGroup;
import android.widget.Button;
import android.widget.CheckBox;
import android.widget.DatePicker;
import android.widget.HorizontalScrollView;
import android.widget.ImageView;
import android.widget.LinearLayout;
import android.widget.PopupWindow;
import android.widget.ScrollView;
import android.widget.TextView;

import com.squareup.picasso.Picasso;

import java.util.Calendar;
import java.util.Date;
import java.util.GregorianCalendar;
import java.util.List;

import mediabrowser.apiinteraction.EmptyResponse;
import mediabrowser.apiinteraction.Response;
import mediabrowser.model.dto.BaseItemDto;
import mediabrowser.model.livetv.ChannelInfoDto;
import tv.emby.embyatv.R;
import tv.emby.embyatv.TvApp;
import tv.emby.embyatv.base.BaseActivity;
import tv.emby.embyatv.base.CustomMessage;
import tv.emby.embyatv.base.IMessageListener;
import tv.emby.embyatv.ui.GuideChannelHeader;
import tv.emby.embyatv.ui.GuidePagingButton;
import tv.emby.embyatv.ui.HorizontalScrollViewListener;
import tv.emby.embyatv.ui.ImageButton;
import tv.emby.embyatv.ui.LiveProgramDetailPopup;
import tv.emby.embyatv.ui.ObservableHorizontalScrollView;
import tv.emby.embyatv.ui.ObservableScrollView;
import tv.emby.embyatv.ui.ProgramGridCell;
import tv.emby.embyatv.ui.ScrollViewListener;
import tv.emby.embyatv.util.InfoLayoutHelper;
import tv.emby.embyatv.util.Utils;

/**
 * Created by Eric on 5/3/2015.
 */
public class LiveTvGuideActivity extends BaseActivity implements ILiveTvGuide {

    public static final int ROW_HEIGHT = Utils.convertDpToPixel(TvApp.getApplication(),55);
    public static final int PIXELS_PER_MINUTE = Utils.convertDpToPixel(TvApp.getApplication(),6);
    private static final int IMAGE_SIZE = Utils.convertDpToPixel(TvApp.getApplication(), 150);
    public static final int PAGEBUTTON_HEIGHT = Utils.convertDpToPixel(TvApp.getApplication(), 20);
    public static final int PAGEBUTTON_WIDTH = 120 * PIXELS_PER_MINUTE;
    public static final int PAGE_SIZE = 75;
    public static final int NORMAL_HOURS = 9;
    public static final int FILTERED_HOURS = 4;

    private LiveTvGuideActivity mActivity;
    private TextView mDisplayDate;
    private TextView mTitle;
    private TextView mChannelStatus;
    private TextView mFilterStatus;
    private TextView mSummary;
    private ImageView mImage;
    private ImageView mBackdrop;
    private LinearLayout mInfoRow;
    private LinearLayout mChannels;
    private LinearLayout mTimeline;
    private LinearLayout mProgramRows;
    private ScrollView mChannelScroller;
    private HorizontalScrollView mTimelineScroller;
    private View mSpinner;
<<<<<<< HEAD
    private Button mPgAhead;
    private Button mPgBack;
=======
    private View mResetButton;
>>>>>>> b43be6d3

    private BaseItemDto mSelectedProgram;
    private ProgramGridCell mSelectedProgramView;
    private long mLastLoad = 0;

    private List<ChannelInfoDto> mAllChannels;
    private String mFirstFocusChannelId;
    private boolean focusAtEnd;
    private GuideFilters mFilters = new GuideFilters();

    private Calendar mCurrentGuideStart;
    private Calendar mCurrentGuideEnd;
    private boolean inGuidePagingRequest;
    private long mCurrentLocalGuideStart = System.currentTimeMillis();
    private long mCurrentLocalGuideEnd;
    private int mCurrentDisplayChannelStartNdx = 0;
    private int mCurrentDisplayChannelEndNdx = 0;
    private long mLastFocusChanged;

    private Handler mHandler = new Handler();

    private Typeface roboto;

    @Override
    public void onCreate(Bundle savedInstanceState) {
        super.onCreate(savedInstanceState);

        mActivity = this;
        roboto = TvApp.getApplication().getDefaultFont();

        setContentView(R.layout.live_tv_guide);

        mDisplayDate = (TextView) findViewById(R.id.displayDate);
        mTitle = (TextView) findViewById(R.id.title);
        mTitle.setTypeface(roboto);
        mSummary = (TextView) findViewById(R.id.summary);
        mSummary.setTypeface(roboto);
        mChannelStatus = (TextView) findViewById(R.id.channelsStatus);
        mFilterStatus = (TextView) findViewById(R.id.filterStatus);
        mChannelStatus.setTypeface(roboto);
        mFilterStatus.setTypeface(roboto);
        mChannelStatus.setTextColor(Color.GRAY);
        mFilterStatus.setTextColor(Color.GRAY);
        mInfoRow = (LinearLayout) findViewById(R.id.infoRow);
        mImage = (ImageView) findViewById(R.id.programImage);
        mBackdrop = (ImageView) findViewById(R.id.backdrop);
        mChannels = (LinearLayout) findViewById(R.id.channels);
        mTimeline = (LinearLayout) findViewById(R.id.timeline);
        mProgramRows = (LinearLayout) findViewById(R.id.programRows);
        mPgAhead = (Button) findViewById(R.id.pgAhead);
        mPgBack = (Button) findViewById(R.id.pgBack);
        mSpinner = findViewById(R.id.spinner);
        mSpinner.setVisibility(View.VISIBLE);

        findViewById(R.id.filterButton).setOnClickListener(new View.OnClickListener() {
            @Override
            public void onClick(View v) {
                showFilterOptions();
            }
        });

<<<<<<< HEAD
        mPgAhead.setOnClickListener(new View.OnClickListener() {
            @Override
            public void onClick(View v) {
                Utils.showToast(mActivity, "Not yet implemented...");
            }
        });

        mPgBack.setOnClickListener(new View.OnClickListener() {
            @Override
            public void onClick(View v) {
                Utils.showToast(mActivity, "Not yet implemented...");
=======
        findViewById(R.id.dateButton).setOnClickListener(new View.OnClickListener() {
            @Override
            public void onClick(View v) {
                showDatePicker();
            }
        });

        mResetButton = findViewById(R.id.resetButton);
        mResetButton.setOnClickListener(new View.OnClickListener() {
            @Override
            public void onClick(View v) {
                pageGuideTo(System.currentTimeMillis());
>>>>>>> b43be6d3
            }
        });

        mProgramRows.setFocusable(false);
        mChannelScroller = (ScrollView) findViewById(R.id.channelScroller);
        ObservableScrollView programVScroller = (ObservableScrollView) findViewById(R.id.programVScroller);
        programVScroller.setScrollViewListener(new ScrollViewListener() {
            @Override
            public void onScrollChanged(ObservableScrollView scrollView, int x, int y, int oldx, int oldy) {
                mChannelScroller.scrollTo(x, y);
            }
        });

        mTimelineScroller = (HorizontalScrollView) findViewById(R.id.timelineHScroller);
        mTimelineScroller.setFocusable(false);
        mTimelineScroller.setFocusableInTouchMode(false);
        mTimeline.setFocusable(false);
        mTimeline.setFocusableInTouchMode(false);
        mChannelScroller.setFocusable(false);
        mChannelScroller.setFocusableInTouchMode(false);
        ObservableHorizontalScrollView programHScroller = (ObservableHorizontalScrollView) findViewById(R.id.programHScroller);
        programHScroller.setScrollViewListener(new HorizontalScrollViewListener() {
            @Override
            public void onScrollChanged(ObservableHorizontalScrollView scrollView, int x, int y, int oldx, int oldy) {
                mTimelineScroller.scrollTo(x, y);
            }
        });

        programHScroller.setFocusable(false);
        programHScroller.setFocusableInTouchMode(false);

        mChannels.setFocusable(false);
        mChannelScroller.setFocusable(false);

        //Register to receive message from popup
        registerMessageListener(new IMessageListener() {
            @Override
            public void onMessageReceived(CustomMessage message) {
                if (message.equals(CustomMessage.ActionComplete)) dismissProgramOptions();
            }
        });

    }

    private int getGuideHours() {
        return mFilters.any() ? FILTERED_HOURS : NORMAL_HOURS;
    }

    private void load() {
        fillTimeLine(mCurrentLocalGuideStart, getGuideHours());
        TvManager.loadAllChannels(new Response<Integer>() {
            @Override
            public void onResponse(Integer ndx) {
                if (ndx  >= PAGE_SIZE) {
                    // last channel is not in first page so grab a set where it will be in the middle
                    ndx = ndx - (PAGE_SIZE / 2);
                } else {
                    ndx = 0; // just start at beginning
                }

                mLastLoad = System.currentTimeMillis();

                mAllChannels = TvManager.getAllChannels();
                if (mAllChannels.size() > 0) {
                    displayChannels(ndx, PAGE_SIZE);
                } else {
                    mSpinner.setVisibility(View.GONE);
                }
            }
        });
    }

    private void reload() {
        fillTimeLine(mCurrentLocalGuideStart, getGuideHours());
        displayChannels(mCurrentDisplayChannelStartNdx, PAGE_SIZE);
        mLastLoad = System.currentTimeMillis();
    }

    @Override
    protected void onResume() {
        super.onResume();

        if (System.currentTimeMillis() > mLastLoad + 3600000) {
            if (mAllChannels == null) {
                mAllChannels = TvManager.getAllChannels();
                if (mAllChannels == null) load();
                else reload();
            } else reload();

            mFirstFocusChannelId = TvManager.getLastLiveTvChannel();
        }
    }

    @Override
    protected void onPause() {
        super.onPause();

        if (mDisplayProgramsTask != null) mDisplayProgramsTask.cancel(true);
        if (mDetailPopup != null) mDetailPopup.dismiss();
    }

    @Override
    protected void onDestroy() {
        super.onDestroy();

        if (mCurrentLocalGuideStart > System.currentTimeMillis()) TvManager.forceReload(); //we paged ahead - force a re-load if we come back in
    }

    @Override
    public boolean onKeyUp(int keyCode, KeyEvent event) {
        switch (keyCode) {
            case KeyEvent.KEYCODE_MENU:
                // bring up filter selection
                showFilterOptions();
                break;
            case KeyEvent.KEYCODE_MEDIA_PLAY:
            case KeyEvent.KEYCODE_MEDIA_PLAY_PAUSE:
                if ((mDetailPopup == null || !mDetailPopup.isShowing()) && (mFilterPopup == null || !mFilterPopup.isShowing())
                        && mSelectedProgram != null && mSelectedProgram.getChannelId() != null) {
                    // tune to the current channel
                    Utils.Beep();
                    Utils.retrieveAndPlay(mSelectedProgram.getChannelId(), false, this);
                    return true;
                }

            case KeyEvent.KEYCODE_DPAD_RIGHT:
                if (!inGuidePagingRequest && mSelectedProgramView != null && mSelectedProgramView.isLast() && System.currentTimeMillis() - mLastFocusChanged > 1000) requestGuidePage(mCurrentLocalGuideEnd);
                break;
            case KeyEvent.KEYCODE_DPAD_LEFT:
                if (!inGuidePagingRequest && mSelectedProgramView != null && mSelectedProgramView.isFirst() && Utils.convertToLocalDate(mSelectedProgram.getStartDate()).getTime() > System.currentTimeMillis() && System.currentTimeMillis() - mLastFocusChanged > 1000) {
                    focusAtEnd = true;
                    requestGuidePage(mCurrentLocalGuideStart - (getGuideHours()*60*60000));
                }
                break;
        }

        return super.onKeyUp(keyCode, event);
    }

    private void showDatePicker() {
        new DatePickerDialog(this, new DatePickerDialog.OnDateSetListener() {
            @Override
            public void onDateSet(DatePicker view, int year, int monthOfYear, int dayOfMonth) {
                pageGuideTo(new GregorianCalendar(year, monthOfYear, dayOfMonth, 6, 0).getTime().getTime()); //start at 6am
            }
        }, mCurrentGuideStart.get(Calendar.YEAR), mCurrentGuideStart.get(Calendar.MONTH), mCurrentGuideStart.get(Calendar.DAY_OF_MONTH)).show();
    }

    private void requestGuidePage(final long startTime) {
        inGuidePagingRequest = true;
        new AlertDialog.Builder(mActivity)
                .setTitle("Load Guide Data")
                .setMessage("Load " + (startTime > mCurrentLocalGuideStart ? "next " : "previous ") +getGuideHours()+" hours?")
                .setPositiveButton(R.string.lbl_yes, new DialogInterface.OnClickListener() {
                    @Override
                    public void onClick(DialogInterface dialog, int which) {
                        pageGuideTo(startTime);
                    }
                })
                .setNegativeButton(R.string.lbl_no, null)
                .setOnDismissListener(new DialogInterface.OnDismissListener() {
                    @Override
                    public void onDismiss(DialogInterface dialog) {
                        inGuidePagingRequest = false;
                    }
                })
                .show();
    }

    private void pageGuideTo(long startTime) {
        TvApp.getApplication().getLogger().Info("page to "+new Date(startTime));
        TvManager.forceReload(); // don't allow cache
        if (mSelectedProgram != null) mFirstFocusChannelId = mSelectedProgram.getChannelId();
        fillTimeLine(startTime, getGuideHours());
        loadProgramData();
    }

    private LiveProgramDetailPopup mDetailPopup;

    private FilterPopup mFilterPopup;
    class FilterPopup {

        final int WIDTH = Utils.convertDpToPixel(TvApp.getApplication(), 250);
        final int HEIGHT = Utils.convertDpToPixel(TvApp.getApplication(), 400);

        PopupWindow mPopup;
        LiveTvGuideActivity mActivity;
        CheckBox mMovies;
        CheckBox mNews;
        CheckBox mSeries;
        CheckBox mKids;
        CheckBox mSports;
        CheckBox mPremiere;

        Button mFilterButton;
        Button mClearButton;

        FilterPopup(LiveTvGuideActivity activity) {
            mActivity = activity;
            LayoutInflater inflater = (LayoutInflater) getSystemService(Context.LAYOUT_INFLATER_SERVICE);
            View layout = inflater.inflate(R.layout.guide_filter_popup, null);
            mPopup = new PopupWindow(layout, WIDTH, HEIGHT);
            mPopup.setFocusable(true);
            mPopup.setOutsideTouchable(true);
            mPopup.setBackgroundDrawable(new BitmapDrawable()); // necessary for popup to dismiss
            mPopup.setAnimationStyle(R.style.PopupSlideInRight);
            mMovies = (CheckBox) layout.findViewById(R.id.movies);
            mSeries = (CheckBox) layout.findViewById(R.id.series);
            mNews = (CheckBox) layout.findViewById(R.id.news);
            mKids = (CheckBox) layout.findViewById(R.id.kids);
            mSports = (CheckBox) layout.findViewById(R.id.sports);
            mPremiere = (CheckBox) layout.findViewById(R.id.premiere);

            mFilterButton = (Button) layout.findViewById(R.id.okButton);
            mFilterButton.setOnClickListener(new View.OnClickListener() {
                @Override
                public void onClick(View v) {
                    mFilters.setMovies(mMovies.isChecked());
                    mFilters.setSeries(mSeries.isChecked());
                    mFilters.setNews(mNews.isChecked());
                    mFilters.setKids(mKids.isChecked());
                    mFilters.setSports(mSports.isChecked());
                    mFilters.setPremiere(mPremiere.isChecked());

                    load();
                    mPopup.dismiss();
                }
            });
            mClearButton = (Button) layout.findViewById(R.id.clearButton);
            mClearButton.setOnClickListener(new View.OnClickListener() {
                @Override
                public void onClick(View v) {
                    mFilters.clear();
                    load();
                    mPopup.dismiss();
                }
            });

        }

        public boolean isShowing() {
            return (mPopup != null && mPopup.isShowing());
        }

        public void show() {
            mMovies.setChecked(mFilters.isMovies());
            mSeries.setChecked(mFilters.isSeries());
            mNews.setChecked(mFilters.isNews());
            mKids.setChecked(mFilters.isKids());
            mSports.setChecked(mFilters.isSports());
            mPremiere.setChecked(mFilters.isPremiere());

            mPopup.showAtLocation(mTimelineScroller, Gravity.NO_GRAVITY, mTimelineScroller.getRight(), mSummary.getTop());

        }

        public void dismiss() {
            if (mPopup != null && mPopup.isShowing()) {
                mPopup.dismiss();
            }
        }
    }

    public void dismissProgramOptions() {
        if (mDetailPopup != null) mDetailPopup.dismiss();
    }
    public void showProgramOptions() {
        if (mSelectedProgram == null) return;
        if (mDetailPopup == null) mDetailPopup = new LiveProgramDetailPopup(this, mSummary.getWidth(), new EmptyResponse() {
            @Override
            public void onResponse() {
                Utils.retrieveAndPlay(mSelectedProgram.getChannelId(), false, mActivity);
            }
        });

        mDetailPopup.setContent(mSelectedProgram, mSelectedProgramView);
        mDetailPopup.show(mImage, mTitle.getLeft(), mTitle.getTop() - 10);

    }

    public void showFilterOptions() {

        if (mFilterPopup == null) mFilterPopup = new FilterPopup(this);
        mFilterPopup.show();

    }


    public void displayChannels(int start, int max) {
        int end = start + max;
        if (end > mAllChannels.size()) end = mAllChannels.size();

        if (mFilters.any()) {
            // if we are filtered, then we need to get programs for all channels
            mCurrentDisplayChannelStartNdx = 0;
            mCurrentDisplayChannelEndNdx = mAllChannels.size()-1;
        } else {
            mCurrentDisplayChannelStartNdx = start;
            mCurrentDisplayChannelEndNdx = end - 1;

        }
        TvApp.getApplication().getLogger().Debug("*** Display channels pre-execute");
        mSpinner.setVisibility(View.VISIBLE);

        loadProgramData();

    }

    private void loadProgramData() {
        mProgramRows.removeAllViews();
        mChannels.removeAllViews();
        mChannelStatus.setText("");
        mFilterStatus.setText("");
        TvManager.getProgramsAsync(mCurrentDisplayChannelStartNdx, mCurrentDisplayChannelEndNdx, mCurrentGuideStart, mCurrentGuideEnd, new EmptyResponse() {
            @Override
            public void onResponse() {
                TvApp.getApplication().getLogger().Debug("*** Programs response");
                if (mDisplayProgramsTask != null) mDisplayProgramsTask.cancel(true);
                mDisplayProgramsTask = new DisplayProgramsTask();
                mDisplayProgramsTask.execute(mCurrentDisplayChannelStartNdx, mCurrentDisplayChannelEndNdx);
            }
        });

    }

    DisplayProgramsTask mDisplayProgramsTask;
    class DisplayProgramsTask extends AsyncTask<Integer, Integer, Void> {

        View firstFocusView;
        int displayedChannels = 0;

        @Override
        protected void onPreExecute() {
            TvApp.getApplication().getLogger().Debug("*** Display programs pre-execute");
            mChannels.removeAllViews();
            mProgramRows.removeAllViews();

            if (mCurrentDisplayChannelStartNdx > 0) {
                // Show a paging row for channels above
                int pageUpStart = mCurrentDisplayChannelStartNdx - PAGE_SIZE;
                if (pageUpStart < 0) pageUpStart = 0;

                TextView placeHolder = new TextView(mActivity);
                placeHolder.setHeight(LiveTvGuideActivity.PAGEBUTTON_HEIGHT);
                mChannels.addView(placeHolder);
                displayedChannels = 0;

                mProgramRows.addView(new GuidePagingButton(mActivity, mActivity, pageUpStart, getString(R.string.lbl_load_channels)+mAllChannels.get(pageUpStart).getNumber() + " - "+mAllChannels.get(mCurrentDisplayChannelStartNdx-1).getNumber()));
            }


        }

        @Override
        protected Void doInBackground(Integer... params) {
            int start = params[0];
            int end = params[1];

            boolean first = true;

            TvApp.getApplication().getLogger().Debug("*** About to iterate programs");
            LinearLayout prevRow = null;
            for (int i = start; i <= end; i++) {
                if (isCancelled()) return null;
                final ChannelInfoDto channel = TvManager.getChannel(i);
                List<BaseItemDto> programs = TvManager.getProgramsForChannel(channel.getId(), mFilters);
                final LinearLayout row = getProgramRow(programs, channel.getId());
                if (row == null) continue; // no row to show

                if (first) {
                    first = false;
                    firstFocusView = row;
                }

                // set focus parameters if we are not on first row
                // this makes focus movements more predictable for the grid view
                if (prevRow != null) {
                    TvManager.setFocusParms(row, prevRow, true);
                    TvManager.setFocusParms(prevRow, row, false);
                }
                prevRow = row;

                runOnUiThread(new Runnable() {
                    @Override
                    public void run() {
                        GuideChannelHeader header = new GuideChannelHeader(mActivity, channel);
                        mChannels.addView(header);
                        header.loadImage();
                        mProgramRows.addView(row);
                        // put focus on the last tuned channel
                        if (channel.getId().equals(mFirstFocusChannelId)) {
                            firstFocusView = focusAtEnd ? row.getChildAt(row.getChildCount()-1) : row;
                            focusAtEnd = false;
                            mFirstFocusChannelId = null;
                        }

                    }
                });

                displayedChannels++;

            }
            return null;
        }

        @Override
        protected void onPostExecute(Void aVoid) {
            TvApp.getApplication().getLogger().Debug("*** Display programs post execute");
            if (mCurrentDisplayChannelEndNdx < mAllChannels.size()-1 && !mFilters.any()) {
                // Show a paging row for channels below
                int pageDnEnd = mCurrentDisplayChannelEndNdx + PAGE_SIZE;
                if (pageDnEnd >= mAllChannels.size()) pageDnEnd = mAllChannels.size()-1;

                TextView placeHolder = new TextView(mActivity);
                placeHolder.setHeight(PAGEBUTTON_HEIGHT);
                mChannels.addView(placeHolder);

                mProgramRows.addView(new GuidePagingButton(mActivity, mActivity, mCurrentDisplayChannelEndNdx + 1, getString(R.string.lbl_load_channels)+mAllChannels.get(mCurrentDisplayChannelEndNdx+1).getNumber() + " - "+mAllChannels.get(pageDnEnd).getNumber()));
            }

            mChannelStatus.setText(displayedChannels+" of "+mAllChannels.size()+" channels");
            mFilterStatus.setText(mFilters.toString() + " for "+getGuideHours()+" hours");
            mFilterStatus.setTextColor(mFilters.any() ? Color.WHITE : Color.GRAY);

<<<<<<< HEAD
            mPgAhead.setEnabled(true);
            mPgBack.setEnabled(mCurrentLocalGuideStart - 360000 > System.currentTimeMillis());
            mPgBack.setFocusable(mPgBack.isEnabled());
=======
            mResetButton.setVisibility(mCurrentLocalGuideStart > System.currentTimeMillis() ? View.VISIBLE : View.GONE); // show reset button if paged ahead
>>>>>>> b43be6d3

            mSpinner.setVisibility(View.GONE);
            if (firstFocusView != null) firstFocusView.requestFocus();

        }
    }

    private int currentCellId = 0;

    private LinearLayout getProgramRow(List<BaseItemDto> programs, String channelId) {

        LinearLayout programRow = new LinearLayout(this);

        if (programs.size() == 0) {
            if (mFilters.any()) return null; // don't show rows with no program data

            BaseItemDto empty = new BaseItemDto();
            int duration = ((Long)((mCurrentLocalGuideEnd - mCurrentLocalGuideStart) / 60000)).intValue();
            empty.setName("  <No Program Data Available>");
            empty.setChannelId(channelId);
            empty.setStartDate(Utils.convertToUtcDate(new Date(mCurrentLocalGuideStart)));
            empty.setEndDate(Utils.convertToUtcDate(new Date(mCurrentLocalGuideStart+(duration*60000))));
            ProgramGridCell cell = new ProgramGridCell(this, this, empty);
            cell.setId(currentCellId++);
            cell.setLayoutParams(new ViewGroup.LayoutParams(duration * PIXELS_PER_MINUTE, ROW_HEIGHT));
            cell.setFocusable(true);
            programRow.addView(cell);
            cell.setLast();
            cell.setFirst();
            return programRow;
        }

        long prevEnd = getCurrentLocalStartDate();
        for (BaseItemDto item : programs) {
            long start = item.getStartDate() != null ? Utils.convertToLocalDate(item.getStartDate()).getTime() : getCurrentLocalStartDate();
            if (start < getCurrentLocalStartDate()) start = getCurrentLocalStartDate();
            if (start > prevEnd) {
                // fill empty time slot
                BaseItemDto empty = new BaseItemDto();
                empty.setName("  <No Program Data Available>");
                empty.setChannelId(channelId);
                empty.setStartDate(Utils.convertToUtcDate(new Date(prevEnd)));
                Long duration = (start - prevEnd);
                empty.setEndDate(Utils.convertToUtcDate(new Date(prevEnd+duration)));
                ProgramGridCell cell = new ProgramGridCell(this, this, empty);
                cell.setId(currentCellId++);
                cell.setLayoutParams(new ViewGroup.LayoutParams(((Long)(duration / 60000)).intValue() * PIXELS_PER_MINUTE, ROW_HEIGHT));
                cell.setFocusable(true);
                if (prevEnd == mCurrentLocalGuideStart) cell.setFirst();
                programRow.addView(cell);
            }
            long end = item.getEndDate() != null ? Utils.convertToLocalDate(item.getEndDate()).getTime() : getCurrentLocalEndDate();
            if (end > getCurrentLocalEndDate()) end = getCurrentLocalEndDate();
            prevEnd = end;
            Long duration = (end - start) / 60000;
            //TvApp.getApplication().getLogger().Debug("Duration for "+item.getName()+" is "+duration.intValue());
            if (duration > 0) {
                ProgramGridCell program = new ProgramGridCell(this, this, item);
                program.setId(currentCellId++);
                program.setLayoutParams(new ViewGroup.LayoutParams(duration.intValue() * PIXELS_PER_MINUTE, ROW_HEIGHT));
                program.setFocusable(true);
                if (start == mCurrentLocalGuideStart) program.setFirst();
                if (end == mCurrentLocalGuideEnd) program.setLast();

                programRow.addView(program);

            }

        }

        //If not at end of time period - fill in the rest
        if (prevEnd < mCurrentLocalGuideEnd) {
            // fill empty time slot
            BaseItemDto empty = new BaseItemDto();
            empty.setName("  <No Program Data Available>");
            empty.setChannelId(channelId);
            empty.setStartDate(Utils.convertToUtcDate(new Date(prevEnd)));
            Long duration = (mCurrentLocalGuideEnd - prevEnd);
            empty.setEndDate(Utils.convertToUtcDate(new Date(prevEnd+duration)));
            ProgramGridCell cell = new ProgramGridCell(this, this, empty);
            cell.setId(currentCellId++);
            cell.setLayoutParams(new ViewGroup.LayoutParams(((Long)(duration / 60000)).intValue() * PIXELS_PER_MINUTE, ROW_HEIGHT));
            cell.setFocusable(true);
            programRow.addView(cell);
        }


        return programRow;
    }

    private void fillTimeLine(long start, int hours) {
        mCurrentGuideStart = Calendar.getInstance();
        mCurrentGuideStart.setTime(new Date(start));
        mCurrentGuideStart.set(Calendar.MINUTE, mCurrentGuideStart.get(Calendar.MINUTE) >= 30 ? 30 : 0);
        mCurrentGuideStart.set(Calendar.SECOND, 0);
        mCurrentGuideStart.set(Calendar.MILLISECOND, 0);
        mCurrentLocalGuideStart = mCurrentGuideStart.getTimeInMillis();

        mDisplayDate.setText(Utils.getFriendlyDate(mCurrentGuideStart.getTime()));
        Calendar current = (Calendar) mCurrentGuideStart.clone();
        mCurrentGuideEnd = (Calendar) mCurrentGuideStart.clone();
        int oneHour = 60 * PIXELS_PER_MINUTE;
        int halfHour = 30 * PIXELS_PER_MINUTE;
        int interval = current.get(Calendar.MINUTE) >= 30 ? 30 : 60;
        mCurrentGuideEnd.add(Calendar.HOUR, hours);
        mCurrentLocalGuideEnd = mCurrentGuideEnd.getTimeInMillis();
        mTimeline.removeAllViews();
        while (current.before(mCurrentGuideEnd)) {
            TextView time = new TextView(this);
            time.setText(android.text.format.DateFormat.getTimeFormat(this).format(current.getTime()));
            time.setWidth(interval == 30 ? halfHour : oneHour);
            mTimeline.addView(time);
            current.add(Calendar.MINUTE, interval);
            //after first one, we always go on hours
            interval = 60;
        }

    }

    public long getCurrentLocalStartDate() { return mCurrentLocalGuideStart; }
    public long getCurrentLocalEndDate() { return mCurrentLocalGuideEnd; }

    private Runnable detailUpdateTask = new Runnable() {
        @Override
        public void run() {
            if (mSelectedProgram.getOverview() == null && mSelectedProgram.getId() != null) {
                TvApp.getApplication().getApiClient().GetItemAsync(mSelectedProgram.getId(), TvApp.getApplication().getCurrentUser().getId(), new Response<BaseItemDto>() {
                    @Override
                    public void onResponse(BaseItemDto response) {
                        mSelectedProgram = response;
                        detailUpdateInternal();
                    }

                    @Override
                    public void onError(Exception exception) {
                        TvApp.getApplication().getLogger().ErrorException("Unable to get program details", exception);
                        detailUpdateInternal();
                    }
                });
            } else {
                detailUpdateInternal();
            }
        }
    };

    private void detailUpdateInternal() {
        mTitle.setText(mSelectedProgram.getName());
        mSummary.setText(mSelectedProgram.getOverview());
        if (mSelectedProgram.getId() != null) {
            mDisplayDate.setText(Utils.getFriendlyDate(Utils.convertToLocalDate(mSelectedProgram.getStartDate())));
            String url = Utils.getPrimaryImageUrl(mSelectedProgram, TvApp.getApplication().getApiClient());
            Picasso.with(mActivity).load(url).resize(IMAGE_SIZE, IMAGE_SIZE).centerInside().into(mImage);

            //info row
            InfoLayoutHelper.addInfoRow(mActivity, mSelectedProgram, mInfoRow, false, false);

            if (Utils.isTrue(mSelectedProgram.getIsNews())) {
                mBackdrop.setImageResource(R.drawable.newsbanner);

            } else if (Utils.isTrue(mSelectedProgram.getIsKids())) {
                mBackdrop.setImageResource(R.drawable.kidsbanner);

            } else if (Utils.isTrue(mSelectedProgram.getIsSports())) {
                mBackdrop.setImageResource(R.drawable.sportsbanner);

            } else if (Utils.isTrue(mSelectedProgram.getIsMovie())) {
                mBackdrop.setImageResource(R.drawable.moviebanner);

            } else {
                mBackdrop.setImageResource(R.drawable.tvbanner);
            }

        } else {
            mInfoRow.removeAllViews();
            mBackdrop.setImageResource(R.drawable.tvbanner);
            mImage.setImageResource(R.drawable.blank10x10);
        }

    }

    public void setSelectedProgram(ProgramGridCell programView) {
        mSelectedProgramView = programView;
        mSelectedProgram = programView.getProgram();
        mHandler.removeCallbacks(detailUpdateTask);
        mHandler.postDelayed(detailUpdateTask, 500);
        mLastFocusChanged = System.currentTimeMillis();

    }
}<|MERGE_RESOLUTION|>--- conflicted
+++ resolved
@@ -82,12 +82,7 @@
     private ScrollView mChannelScroller;
     private HorizontalScrollView mTimelineScroller;
     private View mSpinner;
-<<<<<<< HEAD
-    private Button mPgAhead;
-    private Button mPgBack;
-=======
     private View mResetButton;
->>>>>>> b43be6d3
 
     private BaseItemDto mSelectedProgram;
     private ProgramGridCell mSelectedProgramView;
@@ -137,8 +132,6 @@
         mChannels = (LinearLayout) findViewById(R.id.channels);
         mTimeline = (LinearLayout) findViewById(R.id.timeline);
         mProgramRows = (LinearLayout) findViewById(R.id.programRows);
-        mPgAhead = (Button) findViewById(R.id.pgAhead);
-        mPgBack = (Button) findViewById(R.id.pgBack);
         mSpinner = findViewById(R.id.spinner);
         mSpinner.setVisibility(View.VISIBLE);
 
@@ -149,19 +142,6 @@
             }
         });
 
-<<<<<<< HEAD
-        mPgAhead.setOnClickListener(new View.OnClickListener() {
-            @Override
-            public void onClick(View v) {
-                Utils.showToast(mActivity, "Not yet implemented...");
-            }
-        });
-
-        mPgBack.setOnClickListener(new View.OnClickListener() {
-            @Override
-            public void onClick(View v) {
-                Utils.showToast(mActivity, "Not yet implemented...");
-=======
         findViewById(R.id.dateButton).setOnClickListener(new View.OnClickListener() {
             @Override
             public void onClick(View v) {
@@ -174,7 +154,6 @@
             @Override
             public void onClick(View v) {
                 pageGuideTo(System.currentTimeMillis());
->>>>>>> b43be6d3
             }
         });
 
@@ -599,13 +578,7 @@
             mFilterStatus.setText(mFilters.toString() + " for "+getGuideHours()+" hours");
             mFilterStatus.setTextColor(mFilters.any() ? Color.WHITE : Color.GRAY);
 
-<<<<<<< HEAD
-            mPgAhead.setEnabled(true);
-            mPgBack.setEnabled(mCurrentLocalGuideStart - 360000 > System.currentTimeMillis());
-            mPgBack.setFocusable(mPgBack.isEnabled());
-=======
             mResetButton.setVisibility(mCurrentLocalGuideStart > System.currentTimeMillis() ? View.VISIBLE : View.GONE); // show reset button if paged ahead
->>>>>>> b43be6d3
 
             mSpinner.setVisibility(View.GONE);
             if (firstFocusView != null) firstFocusView.requestFocus();
